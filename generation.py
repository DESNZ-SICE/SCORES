--- conflicted
+++ resolved
@@ -2780,10 +2780,7 @@
         save_path="stored_model_runs/",
         save=True,
         n_turbine=None,
-<<<<<<< HEAD
         scaling_factor=1,
-=======
->>>>>>> fe66b5e6
         power_curve=None,
         year_online=None,
         month_online=None,
@@ -2797,16 +2794,6 @@
             months=months,
             tilt=5,
             air_density=1.23,
-<<<<<<< HEAD
-            rotor_diameter=108,
-            rated_rotor_rpm=15,
-            rated_wind_speed=14,
-            v_cut_in=3.2,
-            v_cut_out=26,
-            n_turbine=n_turbine,
-            turbine_size=4,
-            hub_height=90,
-=======
             rotor_diameter=112,
             rated_rotor_rpm=15,
             rated_wind_speed=14,
@@ -2815,7 +2802,6 @@
             n_turbine=n_turbine,
             turbine_size=4,
             hub_height=92.5,
->>>>>>> fe66b5e6
             data_path=data_path,
             save_path=save_path,
             save=save,
@@ -2823,10 +2809,7 @@
             month_online=month_online,
             force_run=force_run,
             limits=limits,
-<<<<<<< HEAD
             scaling_factor=scaling_factor,
-=======
->>>>>>> fe66b5e6
             power_curve=power_curve,
         )
 
@@ -3033,10 +3016,7 @@
         save_path="stored_model_runs/",
         save=True,
         n_turbine=None,
-<<<<<<< HEAD
         scaling_factor=1,
-=======
->>>>>>> fe66b5e6
         power_curve=None,
         year_online=None,
         month_online=None,
@@ -3050,15 +3030,9 @@
             months=months,
             tilt=5,
             air_density=1.23,
-<<<<<<< HEAD
-            rotor_diameter=164,
-            rated_rotor_rpm=11.5,
-            rated_wind_speed=12,
-=======
             rotor_diameter=177,
             rated_rotor_rpm=11,
             rated_wind_speed=11.5,
->>>>>>> fe66b5e6
             v_cut_in=4,
             v_cut_out=28,
             n_turbine=n_turbine,
@@ -3071,10 +3045,7 @@
             month_online=month_online,
             force_run=force_run,
             limits=limits,
-<<<<<<< HEAD
             scaling_factor=scaling_factor,
-=======
->>>>>>> fe66b5e6
             power_curve=power_curve,
         )
 
@@ -3516,11 +3487,7 @@
             v_cut_out=28,
             n_turbine=n_turbine,
             turbine_size=19,
-<<<<<<< HEAD
-            hub_height=190,
-=======
             hub_height=185,
->>>>>>> fe66b5e6
             data_path=data_path,
             save_path=save_path,
             save=save,
@@ -3565,11 +3532,7 @@
             v_cut_out=28,
             n_turbine=n_turbine,
             turbine_size=20,
-<<<<<<< HEAD
-            hub_height=195,
-=======
             hub_height=190,
->>>>>>> fe66b5e6
             data_path=data_path,
             save_path=save_path,
             save=save,
