"""
Created: 08/04/2020 by C.CROZIER, updated by C Quarton and C O'Malley

File description:
"""

import datetime
import csv
import copy
import numpy as np
import matplotlib.pyplot as plt
import time
from fns import lambda_i, c_p, get_filename


class GenerationModel:
    # Base class for a generation model
    def __init__(
        self,
        sites,
        year_min,
        year_max,
        months,
        fixed_cost,
        variable_cost,
        name,
        data_path,
        save_path,
        limits=[0, 1000000],
        year_online=None,
        month_online=None,
    ):
        """
        == description ==
        This function initialises the class, builds empty arrays to store the
        generated power and the number of good data points for each hour, and
        creates a dictionary which maps date to the date index.

        == parameters ==
        sites: (Array<int>) List of site indexes to be used
        year_min: (int) earliest year in simulation
        year_max: (int) latest year in simulation
        months: (Array<int>) list of months to be included in the simulation
        fixed_cost: (float) cost incurred per MW-year of installation in GBP
        variable_cost: (float) cost incurred per MWh of generation in GBP
        limits: (array<float>) used for .full_optimise to define the max and min installed generation in MWh ([min,max])
        year_online: list(int) year the generation unit was installed
        month_online: list(int) month the generation unit was installed
        == returns ==
        None
        """
        self.sites = sites
        self.year_min = year_min
        self.year_max = year_max
        self.months = months
        self.fixed_cost = fixed_cost
        self.variable_cost = variable_cost
        self.name = name
        self.data_path = data_path
        self.save_path = save_path
        self.limits = limits
        self.max_possible_output = 0  # keeps track of max possible output
        if year_online is None:
            self.year_online = [year_min] * len(sites)
        else:
            self.year_online = year_online

        if month_online is None:
            self.month_online = [months[0]] * len(sites)
        else:
            self.month_online = month_online

        self.firstdatadatetime = (
            False  # this is used to check if the first data point has been found
        )
        self.loadindex = 0  # this shows us which row to load the data in from

        self.date_map = {}
        n = 0

        # first get date range which fits within the bounds
        d = datetime.datetime(self.year_min, min(self.months), 1)
        self.startdatetime = d
        while d.year <= self.year_max:
            if d.month in self.months:
                self.date_map[d] = n
                n += 1
                d += datetime.timedelta(1)

        self.operationaldatetime = [
            datetime.datetime(self.year_online[i], self.month_online[i], 1)
            for i in range(len(self.year_online))
        ]

        self.power_out = [0.0] * len(self.date_map) * 24
        self.power_out_scaled = [0.0] * len(self.power_out)

        self.power_out_array = np.array(self.power_out)
        self.n_good_points = [0] * len(self.date_map) * 24

    def scale_output(self, installed_capacity, scale=False):
        """
        == description ==
        This function sets the parameter power_out_scaled to be a linearly
        scaled version of power_out, whose maximum value is the input parameter


        == parameters ==
        installed_capacity: (float) the installed generation capacity in MW?

        == returns ==
        None
        """
        if scale:
            sf = installed_capacity / self.total_installed_capacity
        else:
            sf = 1
        for t in range(len(self.power_out)):
            # If no data is available forward fill

            #    _____ _               _      _   _           _     _   _     _       _                  _ _     _
            #   / ____| |             | |    | | | |         | |   | | | |   (_)     (_)                | (_)   | |
            #  | |    | |__   ___  ___| | __ | |_| |__   __ _| |_  | |_| |__  _ ___   _ ___  __   ____ _| |_  __| |
            #  | |    | '_ \ / _ \/ __| |/ / | __| '_ \ / _` | __| | __| '_ \| / __| | / __| \ \ / / _` | | |/ _` |
            #  | |____| | | |  __/ (__|   <  | |_| | | | (_| | |_  | |_| | | | \__ \ | \__ \  \ V / (_| | | | (_| |
            #   \_____|_| |_|\___|\___|_|\_\  \__|_| |_|\__,_|\__|  \__|_| |_|_|___/ |_|___/   \_/ \__,_|_|_|\__,_|

            # I'm pretty sure we don't need to forward fill anymore, as we are now using a vectorised approach, so commented out

            # if self.n_good_points[t] == 0:
            #     self.power_out_scaled[t] = self.power_out_scaled[t - 1]
            #     continue
            # Otherwise scale by percentage of available data
            # self.power_out_scaled[t] = (self.power_out[t] * sf
            #                             * mp / self.n_good_points[t])
            self.power_out_scaled[t] = self.power_out[t] * sf
        self.scaled_installed_capacity = installed_capacity

        return np.array(self.power_out_scaled)

    def scale_output_energy(self, energy):
        sf = energy / sum(self.power_out)
        mp = max(self.n_good_points)
        for t in range(len(self.power_out)):
            # If no data is available forward fill
            if self.n_good_points[t] == 0:
                self.power_out_scaled[t] = self.power_out_scaled[t - 1]
                continue
            # Otherwise scale by percentage of available data
            self.power_out_scaled[t] = (
                self.power_out[t] * sf * mp / self.n_good_points[t]
            )
        self.scaled_installed_capacity = max(self.power_out_scaled)

        return np.array(self.power_out_scaled)

    def check_for_saved_run(self, path):
        """
        == description ==
        This function checks to see whether this simulation has been previously
        run, and if so sets power_out to the stored values.

        == parameters ==
        path: (str) location the csv file would stored if it exists

        == returns ==
        True if a previous run has been recovered
        False otherwise
        """
        try:
            with open(path, "r") as csvfile:
                reader = csv.reader(csvfile)
                t = 0
                for row in reader:
                    self.power_out[t] = float(row[0])
                    self.n_good_points[t] = 1
                    t += 1
            self.power_out_scaled = copy.deepcopy(self.power_out)
            self.total_installed_capacity = 1
            self.scaled_installed_capacity = 1
            return True
        except:
            return False

    def save_run(self, path):
        """
        == description ==
        This function stores the results from a simulation run into a csv file
        at the stated path.

        == parameters ==
        path: (str) location the csv file would stored if it exists

        == returns ==
        None
        """
        # adjust for missing points
        # self.scale_output(self.total_installed_capacity)

        with open(path, "w") as csvfile:
            writer = csv.writer(csvfile)
            for t in range(len(self.power_out_scaled)):
                writer.writerow(
                    [self.power_out_scaled[t] / self.total_installed_capacity]
                )

        return None

    def get_load_factor(self):
        """
        == description ==
        This function returns the average load factor over the simulated period

        == parameters ==
        None

        == returns ==
        (float) load factor in percent (0-100)
        """
        # rewritten this, needs further examination

        return 100 * sum(self.power_out) / (self.max_possible_output)

        # old version below for reference

        # if sum(self.n_good_points) < 0.25 * len(self.n_good_points):
        #     raise Exception("not enough good data")

        # if max(self.n_good_points) == 1:
        #     return (
        #         100
        #         * sum(self.power_out)
        #         / (self.total_installed_capacity * sum(self.n_good_points))
        #     )

        # else:
        #     if max(self.power_out_scaled) == 0:
        #         self.scale_output(1)
        #     return 100 * np.mean(self.power_out_scaled) / self.scaled_installed_capacity

    def get_cost(self):
        """
        == description ==
        This function calculates the cost per year in GBP of the power produced
        by the generation unit.

        == parameters ==
        None

        == returns ==
        (float) cost per year in GBP
        """
        return self.fixed_cost * self.scaled_installed_capacity + (
            self.variable_cost
            * sum(self.power_out_scaled)
            / (self.year_max + 1 - self.year_min)
        )

    def get_diurnal_profile(self):
        p = [0.0] * 24
        sf = int(len(self.power_out_scaled) / 24)
        for t in range(len(self.power_out_scaled)):
            p[t % 24] += self.power_out_scaled[t] / sf

        return p


class NuclearModel(GenerationModel):
    def __init__(
        self,
        sites=[0],
        year_min=2013,
        year_max=2019,
        months=list(range(1, 13)),
        fixed_cost=2000000,
        variable_cost=0,
        data_path="",
        save_path="stored_model_runs/",
        save=True,
        year_online=None,
        month_online=None,
        capacities=[1000],
        limits=[0, 1000000],
    ):
        """
        == description ==
        Initialises a Nuclear object. Searches for a saved result at
        save_path, otherwise generates a power curve and calculates the
        aggregated power output from turbines at the locations contained in
        sites.

        == parameters ==
        sites: (Array<int>) List of site indexes to be used. The site indexes here mean little, but
        are used for consistency. The length of the site index must match the length of the capacities
        year_min: (int) earliest year in sumlation
        year_max: (int) latest year in simulation
        months: (Array<int>) list of months to be included in the simulation
        fixed_cost: (float) cost incurred per MW of installation in GBP
        variable_cost: (float) cost incurred per MWh of generation in GBP
        data_path: (str) path to file containing raw data
        save_path: (str) path to file where output will be saved
        save: (boo) determines whether to save the results of the run
        capacity: (Array <float>) installed capacity of each site in MW
        == returns ==
        None
        """
        # raises an error if the number of sites and the number of capacities are not the same
        if len(capacities) != len(sites):
            raise Exception(
                "The number of sites and the number of capacities must be the same"
            )

        super().__init__(
            sites,
            year_min,
            year_max,
            months,
            fixed_cost,
            variable_cost,
            "Nuclear",
            data_path,
            save_path,
            year_online=year_online,
            month_online=month_online,
            limits=limits,
        )
        self.power_out = np.array(self.power_out)
        self.total_installed_capacity = sum(capacities)
        self.plant_capacities = capacities
        self.run_model()

    def __str__(self):
        return f"Nuclear Generator, total capacity: {self.total_installed_capacity} MW"

    def run_model(self):
        """
        == description ==
        Generates power output. This is assumed as constant for Nuclear plants, so is only
        affected by the installed capacity and the operational date.
        """

        for sitenum in range(len(self.sites)):
            operationaltime = self.operationaldatetime[sitenum]
            timedelta = self.startdatetime - operationaltime
            timedeltahours = timedelta.days * 24 + timedelta.seconds / 3600
            timedeltahours = int(timedeltahours)
            self.power_out[timedeltahours:] += self.plant_capacities[sitenum]

        self.scale_output(self.total_installed_capacity)


class GeothermalModel(GenerationModel):
    def __init__(
        self,
        sites=[0],
        year_min=2013,
        year_max=2019,
        months=list(range(1, 13)),
        fixed_cost=2000000,
        variable_cost=0,
        data_path="",
        save_path="stored_model_runs/",
        save=True,
        year_online=None,
        month_online=None,
        capacities=[1000],
        limits=[0, 1000000],
    ):
        """
        == description ==
        Initialises a Geothermal object.
        == parameters ==
        sites: (Array<int>) List of site indexes to be used. The site indexes here mean little, but
        are used for consistency. The length of the site index must match the length of the capacities
        year_min: (int) earliest year in sumlation
        year_max: (int) latest year in simulation
        months: (Array<int>) list of months to be included in the simulation
        fixed_cost: (float) cost incurred per MW of installation in GBP
        variable_cost: (float) cost incurred per MWh of generation in GBP
        data_path: (str) path to file containing raw data
        save_path: (str) path to file where output will be saved
        save: (boo) determines whether to save the results of the run
        capacity: (Array <float>) installed capacity of each site in MW
        == returns ==
        None
        """
        # raises an error if the number of sites and the number of capacities are not the same
        if len(capacities) != len(sites):
            raise Exception(
                "The number of sites and the number of capacities must be the same"
            )

        super().__init__(
            sites,
            year_min,
            year_max,
            months,
            fixed_cost,
            variable_cost,
            "Geothermal",
            data_path,
            save_path,
            year_online=year_online,
            month_online=month_online,
            limits=limits,
        )
        self.power_out = np.array(self.power_out)
        self.total_installed_capacity = sum(capacities)
        self.plant_capacities = capacities
        self.run_model()

    def __str__(self):
        return (
            f"Geothermal Generator, total capacity: {self.total_installed_capacity} MW"
        )

    def run_model(self):
        """
        == description ==
        Generates power output. This is assumed as constant for Geothermal plants, so is only
        affected by the installed capacity and the operational date.
        """

        for sitenum in range(len(self.sites)):
            operationaltime = self.operationaldatetime[sitenum]
            timedelta = self.startdatetime - operationaltime
            timedeltahours = timedelta.days * 24 + timedelta.seconds / 3600
            timedeltahours = int(timedeltahours)
            self.power_out[timedeltahours:] += self.plant_capacities[sitenum]

        self.scale_output(self.total_installed_capacity)


class TidalStreamTurbineModel(GenerationModel):
    def __init__(
        self,
        sites=["all"],
        year_min=2013,
        year_max=2019,
        months=list(range(1, 13)),
        fixed_cost=445400,
        variable_cost=0,
        water_density=1027.0,
        rotor_diameter=20,
        rated_water_speed=2.91,
        v_cut_in=0.88,
        Cp=0.37,
        v_cut_out=10,
        n_turbine=None,
        turbine_size=1.47,
        data_path="",
        save_path="stored_model_runs/",
        save=True,
    ):
        """
        == description ==
        Initialises an OffshoreWindModel object. Searches for a saved result at
        save_path, otherwise generates a power curve and calculates the
        aggregated power output from turbines at the locations contained in
        sites.

        == parameters ==
        sites: (Array<int>) List of site indexes to be used
        year_min: (int) earliest year in sumlation
        year_max: (int) latest year in simulation
        months: (Array<int>) list of months to be included in the simulation
        fixed_cost: (float) cost incurred per MW of installation in GBP
        variable_cost: (float) cost incurred per MWh of generation in GBP
        water_density: (float) density of water in kg/m3
        rotor_diameter: (float) rotor diameter in m
        rated_wind_speed: (float) rated wind speed in m/s
        v_cut_in: (float) cut in wind speed in m/s
        Cp: (float) power coefficient, assumed constant over flow speeds
        v_cut_out: (float) cut out wind speed in m/s
        n_turbine: (Array<int>) number of turbines installed at each site
        turbine_size: (float) size of each turbine in MW
        data_path: (str) path to file containing raw data
        save_path: (str) path to file where output will be saved
        save: (boo) determines whether to save the results of the run

        == returns ==
        None
        """
        super().__init__(
            sites,
            year_min,
            year_max,
            months,
            fixed_cost,
            variable_cost,
            "Tidal Stream",
            data_path,
            save_path,
        )

        self.water_density = water_density
        self.rotor_diameter = rotor_diameter
        self.rated_water_speed = rated_water_speed
        self.v_cut_in = v_cut_in
        self.v_cut_out = v_cut_out
        self.n_turbine = n_turbine
        self.turbine_size = turbine_size
        self.Cp = Cp

        file_name = get_filename(sites, "tidal", year_min, year_max, months)
        if file_name == "":
            save = False

        if self.check_for_saved_run(self.save_path + file_name) is False:
            self.run_model()
            if save is True:
                self.save_run(self.save_path + file_name)

    def run_model(self):
        """
        == description ==
        Generates power curve and runs model from historic data

        == parameters ==
        None

        == returns ==
        None
        """

        if self.data_path == "":
            raise Exception("model can not be run without a data path")
        if self.sites[0] == "all":
            sites = []
            with open(self.data_path + "site_locs.csv", "r") as csvfile:
                reader = csv.reader(csvfile)
                next(reader)
                for row in reader:
                    sites.append(int(row[0]))
            self.sites = sites

        elif self.sites[:2] == "lf":
            sites = []
            lwst = str(sites[2:])
            locs = []
            # with open(self.save_path+'s_load_factors.csv','r') as csvfile:
            with open(self.save_path + "tidal_load_factors.csv", "r") as csvfile:
                reader = csv.reader(csvfile)
                next(reader)
                for row in reader:
                    if float(row[2]) * 100 > lwst:
                        locs.append([row[0] + row[1]])
            with open(self.data_path + "site_locs.csv", "r") as csvfile:
                reader = csv.reader(csvfile)
                next(reader)
                for row in reader:
                    if row[1] + row[2] in locs:
                        sites.apend(int(row[0]))
            self.sites = sites

        # If no values given assume an equl distribution of turbines over sites
        if self.n_turbine is None:
            self.n_turbine = [1] * len(self.sites)

        self.total_installed_capacity = sum(self.n_turbine) * self.turbine_size

        area = np.pi * self.rotor_diameter * self.rotor_diameter / 4

        # create the power curve at intervals of 0.1
        v = np.arange(0, self.v_cut_out, 0.1)  # wind speeds (m/s)
        P = [0.0] * len(v)  # power output (MW)

        # assume a fixed Cp - calculate this value using the turbine's rated wind speed and rated power
        Cp = self.Cp

        for i in range(len(v)):
            if v[i] < self.v_cut_in:
                continue

            P[i] = (
                0.5 * Cp * self.water_density * area * np.power(v[i], 3)
            )  # new power equation using fixed Cp
            P[i] = P[i] / 1e6  # W to MW

            if P[i] > self.turbine_size:
                P[i] = self.turbine_size

        # Next get the tidal data
        for si in range(len(self.sites)):
            site = self.sites[si]
            with open(self.data_path + str(site) + ".csv", "rU") as csvfile:
                reader = csv.reader(csvfile)
                next(reader)
                for row in reader:
                    d = datetime.datetime(int(row[0]), int(row[1]), int(row[2]))
                    if d not in self.date_map:
                        continue
                    dn = self.date_map[d]  # day number (int)
                    hr = int(row[3]) - 1  # hour (int) 0-23

                    # skip missing data
                    if float(row[6]) >= 0:
                        speed = float(row[6])
                    else:
                        continue

                    # prevent overload
                    if speed > v[-1]:
                        speed = v[-1]

                    # interpolate the closest values from the power curve
                    p1 = int(speed / 0.1)
                    p2 = p1 + 1
                    if p2 == len(P):
                        p2 = p1
                    f = (speed % 0.1) / 0.1
                    self.power_out[dn * 24 + hr] += (
                        f * P[p2] + (1 - f) * P[p1]
                    ) * self.n_turbine[si]
                    # self.n_good_points[dn* 24 + hr] += 1
                    # I believe this should be =1 not +=1 (Matt)
                    self.n_good_points[dn * 24 + hr] = 1
        # the power values have been generated for each point. However, points with missing data are
        # still zero. The power scaled values, which are initalised at zero. Running self.scale_ouput sorts
        # this out. As we dont want to increase the capacity at this point, we just run scale_output with the
        # currently installed capacity: the values should not
        self.scale_output(self.total_installed_capacity)


class OffshoreWindModel(GenerationModel):
    def __init__(
        self,
        sites=["all"],
        year_min=2013,
        year_max=2019,
        months=list(range(1, 13)),
        fixed_cost=177843,
        variable_cost=1,
        tilt=5,
        air_density=1.23,
        rotor_diameter=164,
        rated_rotor_rpm=7,
        rated_wind_speed=11,
        v_cut_in=3,
        v_cut_out=25,
        n_turbine=None,
        turbine_size=9.5,
        data_path="",
        hub_height=122,
        data_height=50,
        alpha=0.143,  # this line added by CQ
        save_path="stored_model_runs/",
        save=True,
        year_online=None,
        month_online=None,
        force_run=False,
        limits=[0, 1000000],
    ):
        """
        == description ==
        Initialises an OffshoreWindModel object. Searches for a saved result at
        save_path, otherwise generates a power curve and calculates the
        aggregated power output from turbines at the locations contained in
        sites.

        == parameters ==
        sites: (Array<int>) List of site indexes to be used
        year_min: (int) earliest year in sumlation
        year_max: (int) latest year in simulation
        months: (Array<int>) list of months to be included in the simulation
        fixed_cost: (float) cost incurred per MW of installation in GBP
        variable_cost: (float) cost incurred per MWh of generation in GBP
        tilt: (float) blade tilt in degrees
        air_density: (float) density of air in kg/m3
        rotor_diameter: (float) rotor diameter in m
        rated_rotor_rpm: (float) rated rotation speed in rpm
        rated_wind_speed: (float) rated wind speed in m/s
        v_cut_in: (float) cut in wind speed in m/s
        v_cut_out: (float) cut out wind speed in m/s
        n_turbine: (Array<int>) number of turbines installed at each site
        turbine_size: (float) size of each turbine in MW
        data_path: (str) path to file containing raw data
        save_path: (str) path to file where output will be saved
        save: (boo) determines whether to save the results of the run

        == returns ==
        None
        """
        self.startdate = datetime.datetime(year_min, months[0], 1)
        self.enddate = datetime.datetime(year_max + 1, months[0], 1)
        super().__init__(
            sites,
            year_min,
            year_max,
            months,
            fixed_cost,
            variable_cost,
            "Offshore Wind",
            data_path,
            save_path,
            year_online=year_online,
            month_online=month_online,
            limits=limits,
        )

        self.tilt = tilt
        self.air_density = air_density
        self.rotor_diameter = rotor_diameter
        self.rated_rotor_rpm = rated_rotor_rpm
        self.rated_wind_speed = rated_wind_speed
        self.v_cut_in = v_cut_in
        self.v_cut_out = v_cut_out
        self.n_turbine = n_turbine
        self.turbine_size = turbine_size
        self.hub_height = hub_height  # added by CQ
        self.data_height = data_height  # added by CQ
        self.alpha = alpha  # added by CQ

        file_name = get_filename(
            sites, "osw_" + str(turbine_size), year_min, year_max, months
        )
        if file_name == "":
            save = False

        if (
            self.check_for_saved_run(self.save_path + file_name) is False
            or force_run is True
        ):
            self.run_model()
            if save is True:
                self.save_run(self.save_path + file_name)

    def __str__(self):
        return f"Offshore wind model\nNumber of Turbines:{sum(self.n_turbine)}\t Turbine Power:\
{self.turbine_size} MW\nTotal power:{round(sum(self.n_turbine)*self.turbine_size)}Mw"

    def run_model(self):
        """
        == description ==
        Generates power curve and runs model from historic data

        == parameters ==
        None

        == returns ==
        None
        """
        stepstartime = time.time()
        if self.data_path == "":
            raise Exception("model can not be run without a data path")
        if self.sites[0] == "all":
            sites = []
            with open(self.data_path + "site_locs.csv", "r") as csvfile:
                reader = csv.reader(csvfile)
                next(reader)
                for row in reader:
                    sites.append(int(row[0]))
            self.sites = sites

        elif self.sites[:2] == "lf":
            sites = []
            lwst = str(sites[2:])
            locs = []
            with open(self.save_path + "s_load_factors.csv", "r") as csvfile:
                reader = csv.reader(csvfile)
                next(reader)
                for row in reader:
                    if float(row[2]) * 100 > lwst:
                        locs.append([row[0] + row[1]])
            with open(self.data_path + "site_locs.csv", "r") as csvfile:
                reader = csv.reader(csvfile)
                next(reader)
                for row in reader:
                    if row[1] + row[2] in locs:
                        sites.apend(int(row[0]))
            self.sites = sites

        # If no values given assume an equl distribution of turbines over sites
        if self.n_turbine is None:
            self.n_turbine = [1] * len(self.sites)

        self.total_installed_capacity = sum(self.n_turbine) * self.turbine_size
        # tip speed ratio
        tsr = (
            self.rated_rotor_rpm
            * self.rotor_diameter
            / (2 * 9.549 * self.rated_wind_speed)
        )
        area = np.pi * self.rotor_diameter * self.rotor_diameter / 4
        b = self.tilt

        # create the power curve at intervals of 0.1
        v = np.arange(0, self.v_cut_out, 0.1)  # wind speeds (m/s)
        P = [0.0] * len(v)  # power output (MW)
        # assume a fixed Cp - calculate this value using the turbine's rated wind speed and rated power
        Cp = (
            self.turbine_size
            * 1e6
            / (0.5 * self.air_density * area * np.power(self.rated_wind_speed, 3))
        )

        for i in range(len(v)):
            if v[i] < self.v_cut_in:
                continue

            # P[i] = 0.5*c_p(tsr, b)* self.air_density*area*np.power(v[i], 3)
            P[i] = 0.5 * Cp * self.air_density * area * np.power(v[i], 3)
            P[i] = P[i] / 1e6  # W to MW

            if P[i] > self.turbine_size:
                P[i] = self.turbine_size

        Parray = np.array(P)
        # Next get the wind data

        for si in range(len(self.sites)):
            site = self.sites[si]
            site_speeds = []

            if self.firstdatadatetime == False:
                with open(self.data_path + str(site) + ".csv", "r") as file:
                    loadeddata = file.readlines()
                    firstrow = loadeddata[1].split(",")
                    #
                    # MERRA 2 format
                    #
                    firstdatadatetime = datetime.datetime.strptime(
                        firstrow[0], "%d/%m/%Y %H:%M"
                    )
                    #
                    # Met office format (uncomment to use)
                    #
                    # firstdatadatetime = datetime.datetime(int(firstrow[0]), int(firstrow[1]), int(firstrow[2]), int(firstrow[3]))

                    self.firstdatadatetime = firstdatadatetime
                    # find the number of hours between the first date in the data and the first date in the simulation
                    firstdatadatehours = (
                        self.startdatetime - firstdatadatetime
                    ).total_seconds() / 3600
                    self.loadindex = int(firstdatadatehours)

            operationalindex = int(
                (self.operationaldatetime[si] - self.firstdatadatetime).total_seconds()
                / 3600
            )

            # the range selector index allows us to remove the portion of data within the range, but where the generator was not
            # operational. It also allows us to handle the case where the operational date is before the first date in the data.
            if operationalindex < self.loadindex:
                rangeselectorindex = self.loadindex
            else:
                rangeselectorindex = operationalindex

            #
            # Merra format:
            #
            site_speeds = np.loadtxt(
                self.data_path + str(site) + ".csv",
                delimiter=",",
                skiprows=1,
                usecols=(2),
            )
            #
            # Met office format, uncomment to use: it uses a different column to the MERRA format
            #
            # site_speeds = np.loadtxt(
            #     self.data_path + str(site) + ".csv",
            #     delimiter=",",
            #     skiprows=1,
            #     usecols=(6),
            # )

            site_speeds = site_speeds[
                rangeselectorindex : self.loadindex + len(self.n_good_points)
            ]

            # the approach hass been changed to vectorise the calculation of power output
            # this is done by loading all the wind speeds into an array and then calculating
            # the power output for each point in the array. This is much faster than the previous
            # approach of calculating each point individually
            site_speeds = np.array(site_speeds)
            site_speeds = site_speeds.astype(float)
            site_speeds[site_speeds < 0] = 0

            # adjusts the wind speeds to hub height
            site_speeds = site_speeds * np.power(
                self.hub_height / self.data_height, self.alpha
            )
            site_speeds[site_speeds > v[-1]] = v[-1]  # prevents overload
            p1s = np.floor(site_speeds / 0.1).astype(
                int
            )  # gets the index of the lower bound of the interpolation
            p2s = p1s + 1  # gets the index of the upper bound of the interpolation
            p2s[p2s == len(P)] = p1s[p2s == len(P)]
            fs = (site_speeds % 0.1) / 0.1
            poweroutvals = (fs * Parray[p2s] + (1 - fs) * Parray[p1s]) * self.n_turbine[
                si
            ]  # interpolates the power output for the entire array
            self.power_out_array[
                rangeselectorindex - self.loadindex :
            ] += poweroutvals  # adds the power output to the total power output array
            self.max_possible_output += (
                self.turbine_size * len(poweroutvals) * self.n_turbine[si]
            )

        # the power values have been generated for each point. However, points with missing data are
        # still zero. The power scaled values, which are initalised at zero. Running self.scale_ouput sorts
        # this out. As we dont want to increase the capacity at this point, we just run scale_output with the
        # currently installed capacity: the values should not

        self.power_out = self.power_out_array.tolist()
        self.scale_output(self.total_installed_capacity)


class SolarModel(GenerationModel):
    def __init__(
        self,
        sites=["all"],
        year_min=2013,
        year_max=2019,
        months=list(range(1, 13)),
        fixed_cost=26975,
        variable_cost=0,
        orient=0,
        tilt=22,
        efficiency=0.17,
        performance_ratio=0.85,
        plant_capacities=[1],
        area_factor=5.84,
        data_path="",
        save_path="stored_model_runs/",
        save=True,
        year_online=None,
        month_online=None,
        limits=[0, 1000000],
    ):
        """
        == description ==
        Initialises an OffshoreWindModel object. Searches for a saved result at
        save_path, otherwise generates a power curve and calculates the
        aggregated power output from turbines at the locations contained in
        sites.

        == parameters ==
        sites: (Array<int>) List of site indexes to be used
        year_min: (int) earliest year in sumlation
        year_max: (int) latest year in simulation
        months: (Array<int>) list of months to be included in the simulation
        fixed_cost: (float) cost incurred per MW of installation in GBP
        variable_cost: (float) cost incurred per MWh of generation in GBP
        orient: (float) surface azimuth angle in degrees
        tilt: (float) panel tilt in degrees
        efficiency: (float) panel efficiency 0-1
        performance_ratio: (float) panel perfromace ratio 0-1
        plant_capacities: (Array<float>) installed capacity of each site in MW
        area_factor: (float) panel area per installed kW in m2/kW
        data_path: (str) path to file containing raw data
        save_path: (str) path to file where output will be saved
        save: (boo) determines whether to save the results of the run

        == returns ==
        None
        """
        super().__init__(
            sites,
            year_min,
            year_max,
            months,
            fixed_cost,
            variable_cost,
            "Solar",
            data_path,
            save_path,
            year_online=year_online,
            month_online=month_online,
            limits=limits,
        )

        self.orient = np.deg2rad(orient)  # deg -> rad
        self.tilt = np.deg2rad(tilt)  # deg -> rad
        self.efficiency = efficiency
        self.performance_ratio = performance_ratio
        self.plant_capacities = plant_capacities
        self.area_factor = area_factor

        file_name = get_filename(sites, "s", year_min, year_max, months)
        if file_name == "":
            save = False

        if self.check_for_saved_run(self.save_path + file_name) is False:
            self.run_model()
            if save is True:
                self.save_run(self.save_path + file_name)

    def run_model(self):
        """
        == description ==
        Generates power curve and runs model from historic data

        == parameters ==
        None

        == returns ==
        None
        """

        if self.data_path == "":
            raise Exception("model can not be run without a data path")
        if self.sites[0] == "all":
            sites = []
            with open(self.data_path + "site_locs.csv", "r") as csvfile:
                reader = csv.reader(csvfile)
                next(reader)
                for row in reader:
                    sites.append(int(row[0]))
            self.sites = sites
            if self.plant_capacities == []:
                self.plant_capacities = [1] * len(sites)

        elif self.sites[:2] == "lf":
            sites = []
            lwst = str(sites[2:])
            locs = []
            with open(self.save_path + "s_load_factors.csv", "r") as csvfile:
                reader = csv.reader(csvfile)
                next(reader)
                for row in reader:
                    if float(row[2]) * 100 > lwst:
                        locs.append([row[0] + row[1]])
            with open(self.data_path + "site_locs.csv", "r") as csvfile:
                reader = csv.reader(csvfile)
                next(reader)
                for row in reader:
                    if row[1] + row[2] in locs:
                        sites.apend(int(row[0]))
            self.sites = sites

        self.total_installed_capacity = sum(self.plant_capacities)

        # Need to get the site latitutudes
        site_lat = {}
        with open(self.data_path + "site_locs.csv", "rU") as csvfile:
            reader = csv.reader(csvfile)
            next(reader)
            for row in reader:
                site_lat[int(row[0])] = np.deg2rad(float(row[1]))

        plant_area = [i * self.area_factor * 10**3 for i in self.plant_capacities]
        solar_constant = 1367  # W/m2

        # hourly angles
        day_hr_angle_deg = np.arange(-172.5, 187.5, 15)
        day_hr_angle = np.deg2rad(day_hr_angle_deg)
        day_hr_angle = day_hr_angle.tolist()
        day_diff_hr_angle = np.sin(np.deg2rad(day_hr_angle_deg + 7.5)) - np.sin(
            np.deg2rad(day_hr_angle_deg - 7.5)
        )
        day_diff_hr_angle = day_diff_hr_angle.tolist()

        # this list will contain the difference in sin(angle) between the
        # start and end of the hour

        # Get the solar data
        for index, site in enumerate(self.sites):
<<<<<<< HEAD
            site_power = [0.0] * len(self.date_map) * 24
            # need to keep each site sepeate at first due to smoothing fix
            site_power = [0] * len(self.n_good_points)
            with open(self.data_path + str(site) + ".csv", "rU") as csvfile:
                reader = csv.reader(csvfile)
                next(reader)
                for row in reader:
                    d = datetime.datetime.strptime(row[0], "%d/%m/%Y %H:%M")

                    if d not in self.date_map:
                        continue
                    dn = self.date_map[d]  # day number (int)
                    hr = int(row[1])  # hour (int) 0-23
                    diy = d.timetuple().tm_yday  # day in year 1-365
                    try:
                        irradiation = float(row[2]) / 3.6  # kJ -> Wh
                        irradiation = irradiation / 1.051  # merra2 overestimates
                        # self.n_good_points[dn* 24 + hr] += 1
                        # I believe this should be =1 not +=1 (Matt)
                        self.n_good_points[dn * 24 + hr] = 1
                    except:
                        continue
                    decl = 23.45 * np.sin(np.deg2rad(360 * (284 + diy) / 365))

                    decl = np.deg2rad(decl)

                    lat = site_lat[site]

                    # get incident angle
                    c_incident = (
                        np.sin(decl) * np.sin(lat) * np.cos(self.tilt)
                        - (
                            np.sin(decl)
                            * np.cos(lat)
                            * np.sin(self.tilt)
                            * np.cos(self.orient)
                        )
                        + (
                            np.cos(decl)
                            * np.cos(lat)
                            * np.cos(self.tilt)
                            * np.cos(hr_angle[hr])
                        )
                        + (
                            np.cos(decl)
                            * np.sin(lat)
                            * np.sin(self.tilt)
                            * np.cos(self.orient)
                            * np.cos(hr_angle[hr])
                        )
                        + (
                            np.cos(decl)
                            * np.sin(self.tilt)
                            * np.sin(self.orient)
                            * np.sin(hr_angle[hr])
                        )
=======
            if self.firstdatadatetime == False:
                with open(self.data_path + str(site) + ".csv", "r") as file:
                    loadeddata = file.readlines()
                    firstrow = loadeddata[1].split(",")

                    firstdatadatetime = datetime.datetime.strptime(
                        firstrow[0], "%d/%m/%Y %H:%M"
>>>>>>> f2862818
                    )

                    self.firstdatadatetime = firstdatadatetime
                    # find the number of hours between the first date in the data and the first date in the simulation
                    firstdatadatehours = (
                        self.startdatetime - firstdatadatetime
                    ).total_seconds() / 3600
                    self.loadindex = int(firstdatadatehours)

<<<<<<< HEAD
                    # extraterrestial radiation incident on the normal
                    g_on = solar_constant * (
                        1 + 0.033 * np.cos(np.deg2rad(360 * diy / 365))
                    )

                    irradiation0 = (
                        (12 / np.pi)
                        * g_on
                        * (
                            np.cos(lat) * np.cos(decl) * diff_hr_angle[hr]
                            + (np.pi * 15 / 180) * np.sin(lat) * np.sin(decl)
                        )
                    )

                    # print all the variables which went into irradiation0, on one line
                    if irradiation0 < 0:
                        continue

                    clearness_index = irradiation / irradiation0
                    if clearness_index > 1:
                        irradiation = irradiation0

                    if clearness_index <= 0.22:
                        erbs_ratio = 1 - 0.09 * clearness_index
                    elif clearness_index <= 0.8:
                        erbs_ratio = (
                            0.9511
                            - 0.1604 * clearness_index
                            + 4.388 * np.power(clearness_index, 2)
                            - 16.638 * np.power(clearness_index, 3)
                            + 12.336 * np.power(clearness_index, 4)
                        )
                    else:
                        erbs_ratio = 0.165

                    # got to herea
                    D_beam = (
                        irradiation - erbs_ratio * irradiation
                    ) * geometric_factor  # Wh/m2
                    D_dhi = irradiation * erbs_ratio * (1 + np.cos(self.tilt)) / 2
                    D = D_beam + D_dhi

                    site_power[dn * 24 + hr] += (
                        D
                        * plant_area[index]
                        * self.efficiency
                        * self.performance_ratio
                        * 1e-6
                    )

            # somewhere here I need to do the smoothing fix on final output
            for d in self.date_map:
                if d < self.operationaldatetime[index]:
                    continue
                self.max_possible_output += self.plant_capacities[index] * 24
                dn = self.date_map[d]
                t = 0
                if sum(site_power[dn * 24 : (dn + 1) * 24]) == 0:
                    continue
                while site_power[dn * 24 + t] == 0:
                    t += 1
                # sunrise
                site_power[dn * 24 + t] = 0.1 * site_power[dn * 24 + t + 2]
                site_power[dn * 24 + t + 1] = 0.33 * site_power[dn * 24 + t + 2]

                t = 23
                while site_power[dn * 24 + t] == 0:
                    t -= 1
                # sunset
                site_power[dn * 24 + t] = 0.1 * site_power[dn * 24 + t - 2]
                site_power[dn * 24 + t - 1] = (
                    0.33 * site_power[dn * 24 + t - 2]
                )  # CQ correction to typos
            for t in range(len(site_power)):
                self.power_out[t] += site_power[t]
=======
            operationalindex = int(
                (
                    self.operationaldatetime[index] - self.firstdatadatetime
                ).total_seconds()
                / 3600
            )

            if operationalindex < self.loadindex:
                rangeselectorindex = self.loadindex
            else:
                rangeselectorindex = operationalindex

            irradiances = np.loadtxt(
                self.data_path + str(site) + ".csv",
                delimiter=",",
                skiprows=1,
                usecols=(2),
            )
            irradiances = irradiances[
                rangeselectorindex : self.loadindex + len(self.n_good_points)
            ]

            irradiances = np.array(irradiances)
            powerout = np.zeros_like(
                irradiances
            )  # creates zeros array to hold the power
            irradiances /= 3.6  # kJ -> Wh
            irradiances /= 1.051  # merra2 overestimates
            hours = [
                i % 24 for i in range(len(irradiances))
            ]  # hours of the day, repeating for each day
            hourarray = np.array(hours)
            diy = [
                (self.operationaldatetime[index] + datetime.timedelta(hours=i))
                .timetuple()
                .tm_yday
                for i in range(len(irradiances))
            ]
            diy = np.array(diy)
            hr_angles = day_hr_angle * int(
                len(irradiances) / 24
            )  # repeats the hr_angles for each day
            hr_angles = np.array(hr_angles)

            diff_hr_angle = day_diff_hr_angle * int(len(irradiances) / 24)
            diff_hr_angle = np.array(diff_hr_angle)
            decl = 23.45 * np.sin(np.deg2rad(360 * (284 + diy) / 365))
            decl = np.deg2rad(decl)
            lat = site_lat[site]

            c_incident = (
                np.sin(decl) * np.sin(lat) * np.cos(self.tilt)
                - (np.sin(decl) * np.cos(lat) * np.sin(self.tilt) * np.cos(self.orient))
                + (np.cos(decl) * np.cos(lat) * np.cos(self.tilt) * np.cos(hr_angles))
                + (
                    np.cos(decl)
                    * np.sin(lat)
                    * np.sin(self.tilt)
                    * np.cos(self.orient)
                    * np.cos(hr_angles)
                )
                + (
                    np.cos(decl)
                    * np.sin(self.tilt)
                    * np.sin(self.orient)
                    * np.sin(hr_angles)
                )
            )

            incident = np.arccos(c_incident)
            # this is the angle between the sun and the panel
            sunbehindpanel = incident > np.pi / 2
            # if the sun is behind the panel, the incident angle is greater than 90 degrees

            # slight concerns that this is just for horizontal panels?
            c_zenith = np.cos(lat) * np.cos(decl) * np.cos(hr_angles) + np.sin(
                lat
            ) * np.sin(decl)
            zenith = np.arccos(c_zenith)
            zentihtoohigh = (
                zenith > np.pi / 2
            )  # if the zenith angle is greater than 90, the sun is below the horizon
            zenithtoolow = (
                c_zenith < 0
            )  # if c_zenith is less than zero, the sun is below the horizon

            c_zenith[zenithtoolow] = 1  # need to set these to 1 to avoid divide by zero
            geometric_factor = c_incident / c_zenith

            sunwrong = (
                zenithtoolow | sunbehindpanel | zentihtoohigh
            )  # combines the three conditions
            geometric_factor[sunwrong] = (
                0  # set the geometric factor to zero for these values
            )

            # extraterrestial radiation incident on the normal
            g_on = solar_constant * (1 + 0.033 * np.cos(np.deg2rad(360 * diy / 365)))
            irradiation0 = (
                (12 / np.pi)
                * g_on
                * (
                    np.cos(lat) * np.cos(decl) * diff_hr_angle
                    + (np.pi * 15 / 180) * np.sin(lat) * np.sin(decl)
                )
            )

            # we don't want to divide by zero, but sometimes the irradiation0 is zero
            # in that case, we will find the index where this happens, set irradiation0 to 1,
            # and then subsequently set the power out to zero
            noirradiance = irradiation0 < 0
            irradiation0[noirradiance] = 1

            clearness_index = irradiances / irradiation0
            # finds indeces where the clearness index is greater than 1
            clearness1mask = np.where(clearness_index > 1)
            irradiances[clearness1mask] = irradiation0[clearness1mask]

            erbs_ratio = np.ones_like(clearness_index) * 0.165
            erbs_ratio[clearness_index <= 0.22] = (
                1 - 0.09 * clearness_index[clearness_index <= 0.22]
            )
            midclearness = (clearness_index > 0.22) & (clearness_index <= 0.8)

            erbs_ratio[midclearness] = (
                0.9511
                - 0.1604 * clearness_index[midclearness]
                + 4.388 * np.power(clearness_index[midclearness], 2)
                - 16.638 * np.power(clearness_index[midclearness], 3)
                + 12.336 * np.power(clearness_index[midclearness], 4)
            )

            D_beam = (
                irradiances - erbs_ratio * irradiances
            ) * geometric_factor  # Wh/m2
            D_dhi = irradiances * erbs_ratio * (1 + np.cos(self.tilt)) / 2
            D = D_beam + D_dhi

            poweroutvals = (
                D * plant_area[index] * self.efficiency * self.performance_ratio * 1e-6
            )

            poweroutvals[sunwrong] = 0
            poweroutvals[noirradiance] = 0

            # quit()
            # the previous code smoothed the ramp up and down rates. We will do the same, using the same technique
            # to smooth the data, we find the first and last times in each day where the power is non-zero
            # The power 2 hours after and before these times is then used as a baseline
            # the sunrise and sunset times are then set to 10% of the power 2 hours after and before these times
            # the times in between are then set to 33% of the power 2 hours after and before these times
            sunrises = []
            sunsets = []
            night = True
            for j in range(len(poweroutvals)):
                power = poweroutvals[j]
                if power != 0 and night:
                    sunrises.append(j)
                    night = False
                if power == 0 and not night:
                    sunsets.append(j - 1)
                    night = True

            sunrisearray = np.array(sunrises)
            sunsetarray = np.array(sunsets)
            sunrisingselector = sunrisearray + 1
            sunrisenselectors = sunrisearray + 2
            sunsettingselector = sunsetarray - 1
            sunsetselectors = sunsetarray - 2
            poweroutvals[sunrisearray] = 0.1 * poweroutvals[sunrisenselectors]
            poweroutvals[sunrisingselector] = 0.33 * poweroutvals[sunrisenselectors]
            poweroutvals[sunsetarray] = 0.1 * poweroutvals[sunsetselectors]
            poweroutvals[sunsettingselector] = 0.33 * poweroutvals[sunsetselectors]
            self.power_out_array[rangeselectorindex - self.loadindex :] += poweroutvals
            self.power_out = self.power_out_array.tolist()

            # for i in range(24 * 4):
            #     print(f"{i} {poweroutvals[i]}")
            self.max_possible_output += self.plant_capacities[index] * len(poweroutvals)
            # this needs checking

            # # somewhere here I need to do the smoothing fix on final output
            # for d in self.date_map:
            #     if d < self.operationaldatetime[index]:
            #         continue
            #     self.max_possible_output += self.plant_capacities[index] * 24
            #     dn = self.date_map[d]
            #     t = 0
            #     if sum(site_power[dn * 24 : (dn + 1) * 24]) == 0:
            #         continue
            #     while site_power[dn * 24 + t] == 0:
            #         t += 1
            #     # sunrise
            #     site_power[dn * 24 + t] = 0.1 * site_power[dn * 24 + t + 2]
            #     site_power[dn * 24 + t + 1] = 0.33 * site_power[dn * 24 + t + 2]

            #     t = 23
            #     while site_power[dn * 24 + t] == 0:
            #         t -= 1
            #     # sunset
            #     site_power[dn * 24 + t] = 0.1 * site_power[dn * 24 + t - 2]
            #     site_power[dn * 24 + t - 1] = (
            #         0.33 * site_power[dn * 24 + t - 2]
            #     )  # CQ correction to typo

            # for t in range(len(site_power)):
            #     self.power_out[t] += site_power[t]
>>>>>>> f2862818
        # the power values have been generated for each point. However, points with missing data are
        # still zero. The power scaled values, which are initalised at zero. Running self.scale_ouput sorts
        # this out. As we dont want to increase the capacity at this point, we just run scale_output with the
        # currently installed capacity: the values should not change
        self.scale_output(self.total_installed_capacity)


class OnshoreWindModel(GenerationModel):
    # need to adjust the cost!

    def __init__(
        self,
        sites=["all"],
        year_min=2013,
        year_max=2019,
        months=list(range(1, 13)),
        fixed_cost=114529,
        variable_cost=6,
        tilt=5,
        air_density=1.23,
        rotor_diameter=120,
        rated_rotor_rpm=13,
        rated_wind_speed=12.5,
        v_cut_in=3,
        v_cut_out=25,
        n_turbine=None,
        turbine_size=3.6,
        hub_height=90,
        data_path="",
        save_path="stored_model_runs/",
        save=True,
        data_height=50,
        alpha=0.143,  # this row added by CQ to calculate wind shear
        power_curve=None,
        year_online=None,
        month_online=None,
        force_run=False,
        limits=[0, 1000000],
    ):  # this added by CQ so that a power curve can optionally be imported
        """
        == description ==
        Initialises an OnshoreWindModel object. Searches for a saved result at
        save_path, otherwise generates a power curve and calculates the
        aggregated power output from turbines at the locations contained in
        sites.

        == parameters ==
        sites: (Array<int>) List of site indexes to be used
        year_min: (int) earliest year in sumlation
        year_max: (int) latest year in simulation
        months: (Array<int>) list of months to be included in the simulation
        fixed_cost: (float) cost incurred per MW of installation in GBP
        variable_cost: (float) cost incurred per MWh of generation in GBP
        tilt: (float) blade tilt in degrees
        air_density: (float) density of air in kg/m3
        rotor_diameter: (float) rotor diameter in m
        rated_rotor_rpm: (float) rated rotation speed in rpm
        rated_wind_speed: (float) rated wind speed in m/s
        v_cut_in: (float) cut in wind speed in m/s
        v_cut_out: (float) cut out wind speed in m/s
        n_turbine: (Array<int>) number of turbines installed at each site
        turbine_size: (float) size of each turbine in MW
        hub_height: (float) hub height in m
        data_path: (str) path to file containing raw data
        save_path: (str) path to file where output will be saved
        save: (boo) determines whether to save the results of the run
        data_height: (float) height at which wind speed data applies   # added by CQ
        alpha: (float) wind shear coefficient                          # added by CQ
        power_curve: (Array<float>) optional power curve - power outputs that correspond to v array spaced at 0.1m/s
        == returns ==
        None
        """
        super().__init__(
            sites,
            year_min,
            year_max,
            months,
            fixed_cost,
            variable_cost,
            "Onshore Wind",
            data_path,
            save_path,
            year_online=year_online,
            month_online=month_online,
            limits=limits,
        )

        # If no values given assume an equl distribution of turbines over sites
        self.tilt = tilt
        self.air_density = air_density
        self.rotor_diameter = rotor_diameter
        self.rated_rotor_rpm = rated_rotor_rpm
        self.rated_wind_speed = rated_wind_speed
        self.v_cut_in = v_cut_in
        self.v_cut_out = v_cut_out
        self.n_turbine = n_turbine
        self.turbine_size = turbine_size
        self.hub_height = hub_height
        self.data_height = data_height  # added by CQ
        self.alpha = alpha  # added by CQ
        self.power_curve = power_curve

        file_name = get_filename(
            sites, "w" + str(turbine_size), year_min, year_max, months
        )
        if file_name == "":
            save = False

        if (
            self.check_for_saved_run(self.save_path + file_name) is False
            or force_run is True
        ):
            self.run_model()
            if save is True:
                self.save_run(self.save_path + file_name)

    def __str__(self):
        return f"Onshore wind model\nNumber of Turbines:{sum(self.n_turbine)}\t Turbine Power:\
            {self.turbine_size} MW\nTotal power:{round(sum(self.n_turbine)*self.turbine_size)}Mw"

    def run_model(self):
        """
        == description ==
        Generates power curve and runs model from historic data

        == parameters ==
        None

        == returns ==
        None
        """

        if self.data_path == "":
            raise Exception("model can not be run without a data path")
        if self.sites[0] == "all":
            sites = []
            with open(self.data_path + "site_locs.csv", "r") as csvfile:
                reader = csv.reader(csvfile)
                next(reader)
                for row in reader:
                    sites.append(int(row[0]))
            self.sites = sites

        elif self.sites[:2] == "lf":
            sites = []
            lwst = str(sites[2:])
            locs = []
            with open(
                self.save_path + "w" + str(self.turbine_size) + "_load_factors.csv", "r"
            ) as csvfile:
                reader = csv.reader(csvfile)
                next(reader)
                for row in reader:
                    if float(row[2]) * 100 > lwst:
                        locs.append([row[0] + row[1]])
            with open(self.data_path + "site_locs.csv", "r") as csvfile:
                reader = csv.reader(csvfile)
                next(reader)
                for row in reader:
                    if row[1] + row[2] in locs:
                        sites.apend(int(row[0]))
            self.sites = sites

        if self.n_turbine is None:
            self.n_turbine = [1] * len(self.sites)
        self.total_installed_capacity = sum(self.n_turbine) * self.turbine_size

        # tip speed ratio
        tsr = (
            self.rated_rotor_rpm
            * self.rotor_diameter
            / (2 * 9.549 * self.rated_wind_speed)
        )
        area = np.pi * self.rotor_diameter * self.rotor_diameter / 4
        b = self.tilt

        # create the power curve at intervals of 0.1
        v = np.arange(0, self.v_cut_out, 0.1)  # wind speeds (m/s)

        # CQ added two power_curve options: either calculate, or import
        if self.power_curve is None:
            P = [0.0] * len(v)  # power output (MW)

            # the following is a CQ edit - new Cp calculation
            Cp = (
                self.turbine_size
                * 1e6
                / (0.5 * self.air_density * area * np.power(self.rated_wind_speed, 3))
            )

            for i in range(len(v)):
                if v[i] < self.v_cut_in:
                    continue

                # P[i] = (0.5 * c_p(tsr, b) * self.air_density * area * np.power(v[i], 3))
                P[i] = 0.5 * Cp * self.air_density * area * np.power(v[i], 3)  # CQ edit
                P[i] = P[i] / 1e6  # W to MW

                if P[i] > self.turbine_size:
                    P[i] = self.turbine_size
        else:  # this is the new bit: import a power curve
            P = self.power_curve

        Parray = np.array(P)
        loadtimes = []
        for si in range(len(self.sites)):
            site = self.sites[si]
            site_speeds = []
            # since extending the data back to 1980, loading has become a real bottleneck. Previous, the data is loaded in, and then
            # stepped through in series, to check when the datetime matches the first year in the time series, and the first operational
            # date for the wind turbine. However, assuming we can work out these two numbers, we can just load the data in, and then
            # slice it to the correct time period. This is much faster.
            # We assume here that each datafile starts on the same date, which should be the case.

            if self.firstdatadatetime == False:
                with open(self.data_path + str(site) + ".csv", "r") as file:
                    loadeddata = file.readlines()
                    firstrow = loadeddata[1].split(",")
                    firstdatadatetime = datetime.datetime.strptime(
                        firstrow[0], "%d/%m/%Y %H:%M"
                    )
                    self.firstdatadatetime = firstdatadatetime
                    # find the number of hours between the first date in the data and the first date in the simulation
                    firstdatadatehours = (
                        self.startdatetime - firstdatadatetime
                    ).total_seconds() / 3600
                    self.loadindex = int(firstdatadatehours)

            operationalindex = int(
                (self.operationaldatetime[si] - self.firstdatadatetime).total_seconds()
                / 3600
            )

            # the range selector index allows us to remove the portion of data within the range, but where the generator was not
            # operational. It also allows us to handle the case where the operational date is before the first date in the data.
            if operationalindex < self.loadindex:
                rangeselectorindex = self.loadindex
            else:
                rangeselectorindex = operationalindex

            site_speeds = np.loadtxt(
                self.data_path + str(site) + ".csv",
                delimiter=",",
                skiprows=1,
                usecols=(2),
            )
            site_speeds = site_speeds[
                rangeselectorindex : self.loadindex + len(self.n_good_points)
            ]
            # neededdata=splitdata[self.loadindex:self.loadindex+len(self.n_good_points)]
            # neededdata=splitdata[operationalindex:self.loadindex+len(self.n_good_points)]

            site_speeds = site_speeds.astype(float)
            site_speeds[site_speeds < 0] = 0

            # adjusts the wind speeds to hub height
            site_speeds = site_speeds * np.power(
                self.hub_height / self.data_height, self.alpha
            )
            site_speeds[site_speeds > v[-1]] = v[-1]  # prevents overload
            p1s = np.floor(site_speeds / 0.1).astype(
                int
            )  # gets the index of the lower bound of the interpolation
            p2s = p1s + 1  # gets the index of the upper bound of the interpolation
            p2s[p2s == len(P)] = p1s[p2s == len(P)]
            fs = (site_speeds % 0.1) / 0.1
            poweroutvals = (fs * Parray[p2s] + (1 - fs) * Parray[p1s]) * self.n_turbine[
                si
            ]  # interpolates the power output for the entire array

            self.power_out_array[
                rangeselectorindex - self.loadindex :
            ] += poweroutvals  # adds the power output to the total power output array
            self.max_possible_output += (
                self.turbine_size * len(poweroutvals) * self.n_turbine[si]
            )
        # the power values have been generated for each point. However, points with missing data are
        # still zero. The power scaled values, which are initalised at zero. Running self.scale_ouput sorts
        # this out. As we dont want to increase the capacity at this point, we just run scale_output with the
        # currently installed capacity: the values should not
        self.power_out = self.power_out_array.tolist()
        self.scale_output(self.total_installed_capacity)


class TidalStreamTurbineModel_P1(TidalStreamTurbineModel):
    # 1MW turbine
    def __init__(
        self,
        sites=["all"],
        year_min=2013,
        year_max=2019,
        months=list(range(1, 13)),
        data_path="",
        save_path="stored_model_runs/",
        save=True,
    ):
        super().__init__(
            sites=sites,
            year_min=year_min,
            year_max=year_max,
            months=months,
            water_density=1027.0,
            rotor_diameter=24,
            rated_water_speed=2.19,
            v_cut_in=0.66,
            Cp=0.41,
            v_cut_out=30,
            n_turbine=None,
            turbine_size=1.0,
            data_path=data_path,
            save_path=save_path,
            save=save,
        )


class TidalStreamTurbineModel_P2(TidalStreamTurbineModel):
    # 1.5MW turbine
    def __init__(
        self,
        sites=["all"],
        year_min=2013,
        year_max=2019,
        months=list(range(1, 13)),
        data_path="",
        save_path="stored_model_runs/",
        save=True,
    ):
        super().__init__(
            sites=sites,
            year_min=year_min,
            year_max=year_max,
            months=months,
            water_density=1027.0,
            rotor_diameter=24,
            rated_water_speed=2.50,
            v_cut_in=0.75,
            Cp=0.41,
            v_cut_out=30,
            n_turbine=None,
            turbine_size=1.5,
            data_path=data_path,
            save_path=save_path,
            save=save,
        )


class TidalStreamTurbineModel_P3(TidalStreamTurbineModel):
    # 2MW turbine
    def __init__(
        self,
        sites=["all"],
        year_min=2013,
        year_max=2019,
        months=list(range(1, 13)),
        data_path="",
        save_path="stored_model_runs/",
        save=True,
    ):
        super().__init__(
            sites=sites,
            year_min=year_min,
            year_max=year_max,
            months=months,
            water_density=1027.0,
            rotor_diameter=24,
            rated_water_speed=2.75,
            v_cut_in=0.83,
            Cp=0.41,
            v_cut_out=30,
            n_turbine=None,
            turbine_size=2.0,
            data_path=data_path,
            save_path=save_path,
            save=save,
        )


class OnshoreWindModel500(OnshoreWindModel):
    def __init__(
        self,
        sites=["all"],
        year_min=2013,
        year_max=2019,
        months=list(range(1, 13)),
        data_path="",
        save_path="stored_model_runs/",
        save=True,
        n_turbine=None,
        year_online=None,
        month_online=None,
        force_run=False,
        limits=[0, 1000000],
    ):
        super().__init__(
            sites=sites,
            year_min=year_min,
            year_max=year_max,
            months=months,
            tilt=5,
            air_density=1.23,
            rotor_diameter=39,
            rated_rotor_rpm=30.0,
            rated_wind_speed=15,
            v_cut_in=4,
            v_cut_out=25,
            n_turbine=n_turbine,
            turbine_size=0.5,
            hub_height=53,
            data_path=data_path,  #
            save_path=save_path,
            save=save,
            year_online=year_online,
            month_online=month_online,
            force_run=force_run,
            limits=limits,
        )
        # based on Vestas V39


class OnshoreWindModel1000(OnshoreWindModel):
    def __init__(
        self,
        sites=["all"],
        year_min=2013,
        year_max=2019,
        months=list(range(1, 13)),
        data_path="",
        save_path="stored_model_runs/",
        save=True,
        n_turbine=None,
        year_online=None,
        month_online=None,
        force_run=False,
        limits=[0, 1000000],
    ):
        super().__init__(
            sites=sites,
            year_min=year_min,
            year_max=year_max,
            months=months,
            tilt=5,
            air_density=1.23,
            rotor_diameter=54.2,
            rated_rotor_rpm=22.0,
            rated_wind_speed=15,
            v_cut_in=3,
            v_cut_out=25,
            n_turbine=n_turbine,
            turbine_size=1,
            hub_height=60,
            data_path=data_path,
            save_path=save_path,
            save=save,
            year_online=year_online,
            month_online=month_online,
            force_run=force_run,
            limits=limits,
        )
        # based on AN Bonus 1000/54


class OnshoreWindModel1500(OnshoreWindModel):
    def __init__(
        self,
        sites=["all"],
        year_min=2013,
        year_max=2019,
        months=list(range(1, 13)),
        data_path="",
        save_path="stored_model_runs/",
        save=True,
        n_turbine=None,
        year_online=None,
        month_online=None,
        force_run=False,
        limits=[0, 1000000],
    ):
        super().__init__(
            sites=sites,
            year_min=year_min,
            year_max=year_max,
            months=months,
            tilt=5,
            air_density=1.23,
            rotor_diameter=82,
            rated_rotor_rpm=14.4,
            rated_wind_speed=13,
            v_cut_in=3,
            v_cut_out=25,
            n_turbine=n_turbine,
            turbine_size=1.5,
            hub_height=94,
            data_path=data_path,
            save_path=save_path,
            save=save,
            year_online=year_online,
            month_online=month_online,
            force_run=force_run,
            limits=limits,
        )
        # based on Vestas V82


class OnshoreWindModel2000(OnshoreWindModel):
    def __init__(
        self,
        sites=["all"],
        year_min=2013,
        year_max=2019,
        months=list(range(1, 13)),
        data_path="",
        save_path="stored_model_runs/",
        save=True,
        n_turbine=None,
        year_online=None,
        month_online=None,
        force_run=False,
        limits=[0, 1000000],
    ):
        super().__init__(
            sites=sites,
            year_min=year_min,
            year_max=year_max,
            months=months,
            tilt=5,
            air_density=1.23,
            rotor_diameter=90,
            rated_rotor_rpm=14.9,
            rated_wind_speed=13,
            v_cut_in=4,
            v_cut_out=25,
            n_turbine=n_turbine,
            turbine_size=2.0,
            hub_height=80,
            data_path=data_path,
            save_path=save_path,
            save=save,
            year_online=year_online,
            month_online=month_online,
            force_run=force_run,
            limits=limits,
        )


# class OnshoreWindModel2300(OnshoreWindModel):
#     def __init__(
#         self,
#         sites=["all"],
#         year_min=2013,
#         year_max=2019,
#         months=list(range(1, 13)),
#         data_path="",
#         save_path="stored_model_runs/",
#         save=True,
#         n_turbine=None,
#         year_online=None,
#         month_online=None,
#         force_run=False,
limits = ([0, 1000000],)
#     ):
#         super().__init__(
#             sites=sites,
#             year_min=year_min,
#             year_max=year_max,
#             months=months,
#             tilt=5,
#             air_density=1.23,
#             rotor_diameter=108,
#             rated_rotor_rpm=16,
#             rated_wind_speed=11.5,
#             v_cut_in=3,
#             v_cut_out=25,
#             n_turbine=n_turbine,
#             turbine_size=2.3,
#             hub_height=80,
#             data_path=data_path,
#             save_path=save_path,
#             save=save,
#             year_online=year_online,
#             month_online=month_online,
#             force_run=force_run,
limits = limits
#         )
#         # based on the Siemens SWT-2.3-108


class OnshoreWindModel2500(OnshoreWindModel):
    def __init__(
        self,
        sites=["all"],
        year_min=2013,
        year_max=2019,
        months=list(range(1, 13)),
        data_path="",
        save_path="stored_model_runs/",
        save=True,
        n_turbine=None,
        year_online=None,
        month_online=None,
        force_run=False,
        limits=[0, 1000000],
    ):
        super().__init__(
            sites=sites,
            year_min=year_min,
            year_max=year_max,
            months=months,
            tilt=5,
            air_density=1.23,
            rotor_diameter=100,
            rated_rotor_rpm=14,
            rated_wind_speed=13,
            v_cut_in=3,
            v_cut_out=25,
            n_turbine=n_turbine,
            turbine_size=2.5,
            hub_height=85,
            data_path=data_path,
            save_path=save_path,
            save=save,
            year_online=year_online,
            month_online=month_online,
            force_run=force_run,
            limits=limits,
        )
        # based on GE 2.5-100


class OnshoreWindModel3000(OnshoreWindModel):
    def __init__(
        self,
        sites=["all"],
        year_min=2013,
        year_max=2019,
        months=list(range(1, 13)),
        data_path="",
        save_path="stored_model_runs/",
        save=True,
        n_turbine=None,
        year_online=None,
        month_online=None,
        force_run=False,
        limits=[0, 1000000],
    ):
        super().__init__(
            sites=sites,
            year_min=year_min,
            year_max=year_max,
            months=months,
            tilt=5,
            air_density=1.23,
            rotor_diameter=113,
            rated_rotor_rpm=15.5,
            rated_wind_speed=12.5,
            v_cut_in=4,
            v_cut_out=25,
            n_turbine=n_turbine,
            turbine_size=3.0,
            hub_height=80,
            data_path=data_path,
            save_path=save_path,
            save=save,
            year_online=year_online,
            month_online=month_online,
            force_run=force_run,
            limits=limits,
        )


class OnshoreWindModel3600(OnshoreWindModel):
    def __init__(
        self,
        sites=["all"],
        year_min=2013,
        year_max=2019,
        months=list(range(1, 13)),
        data_path="",
        save_path="stored_model_runs/",
        save=True,
        n_turbine=None,
        year_online=None,
        month_online=None,
        force_run=False,
        limits=[0, 1000000],
    ):
        super().__init__(
            sites=sites,
            year_min=year_min,
            year_max=year_max,
            months=months,
            tilt=5,
            air_density=1.23,
            rotor_diameter=123,
            rated_rotor_rpm=13,
            rated_wind_speed=12,
            v_cut_in=4,
            v_cut_out=25,
            n_turbine=n_turbine,
            turbine_size=3.6,
            hub_height=80,
            data_path=data_path,
            save_path=save_path,
            save=save,
            year_online=year_online,
            month_online=month_online,
            force_run=force_run,
            limits=limits,
        )


class OnshoreWindModel4000(OnshoreWindModel):
    def __init__(
        self,
        sites=["all"],
        year_min=2013,
        year_max=2019,
        months=list(range(1, 13)),
        data_path="",
        save_path="stored_model_runs/",
        save=True,
        n_turbine=None,
        year_online=None,
        month_online=None,
        force_run=False,
        limits=[0, 1000000],
    ):
        super().__init__(
            sites=sites,
            year_min=year_min,
            year_max=year_max,
            months=months,
            tilt=5,
            air_density=1.23,
            rotor_diameter=130,
            rated_rotor_rpm=13,
            rated_wind_speed=12,
            v_cut_in=4,
            v_cut_out=25,
            n_turbine=n_turbine,
            turbine_size=4,
            hub_height=90,
            data_path=data_path,
            save_path=save_path,
            save=save,
            year_online=year_online,
            month_online=month_online,
            force_run=force_run,
            limits=limits,
        )


class OnshoreWindModel5000(OnshoreWindModel):
    def __init__(
        self,
        sites=["all"],
        year_min=2013,
        year_max=2019,
        months=list(range(1, 13)),
        data_path="",
        save_path="stored_model_runs/",
        save=True,
        n_turbine=None,
        year_online=None,
        month_online=None,
        force_run=False,
        limits=[0, 1000000],
    ):
        super().__init__(
            sites=sites,
            year_min=year_min,
            year_max=year_max,
            months=months,
            tilt=5,
            air_density=1.23,
            rotor_diameter=145,
            rated_rotor_rpm=11.5,
            rated_wind_speed=10.5,
            v_cut_in=4,
            v_cut_out=25,
            n_turbine=n_turbine,
            turbine_size=5,
            hub_height=100,
            data_path=data_path,
            save_path=save_path,
            save=save,
            year_online=year_online,
            month_online=month_online,
            force_run=force_run,
            limits=limits,
        )


class OnshoreWindModel6000(OnshoreWindModel):
    def __init__(
        self,
        sites=["all"],
        year_min=2013,
        year_max=2019,
        months=list(range(1, 13)),
        data_path="",
        save_path="stored_model_runs/",
        save=True,
        n_turbine=None,
        year_online=None,
        month_online=None,
        force_run=False,
        limits=[0, 1000000],
    ):
        super().__init__(
            sites=sites,
            year_min=year_min,
            year_max=year_max,
            months=months,
            tilt=5,
            air_density=1.23,
            rotor_diameter=164,
            rated_rotor_rpm=11,
            rated_wind_speed=10,
            v_cut_in=4,
            v_cut_out=25,
            n_turbine=n_turbine,
            turbine_size=6.0,
            hub_height=100,
            data_path=data_path,
            save_path=save_path,
            save=save,
            year_online=year_online,
            month_online=month_online,
            force_run=force_run,
            limits=limits,
        )


class OnshoreWindModel6600(OnshoreWindModel):
    def __init__(
        self,
        sites=["all"],
        year_min=2013,
        year_max=2019,
        months=list(range(1, 13)),
        data_path="",
        save_path="stored_model_runs/",
        save=True,
        n_turbine=None,
        year_online=None,
        month_online=None,
        force_run=False,
        limits=[0, 1000000],
    ):
        super().__init__(
            sites=sites,
            year_min=year_min,
            year_max=year_max,
            months=months,
            tilt=5,
            air_density=1.23,
            rotor_diameter=170,
            rated_rotor_rpm=11,
            rated_wind_speed=10,
            v_cut_in=4,
            v_cut_out=25,
            n_turbine=n_turbine,
            turbine_size=6.6,
            hub_height=100,
            data_path=data_path,
            save_path=save_path,
            save=save,
            year_online=year_online,
            month_online=month_online,
            force_run=force_run,
            limits=limits,
        )


class OnshoreWindModel7000(OnshoreWindModel):
    def __init__(
        self,
        sites=["all"],
        year_min=2013,
        year_max=2019,
        months=list(range(1, 13)),
        data_path="",
        save_path="stored_model_runs/",
        save=True,
        n_turbine=None,
        year_online=None,
        month_online=None,
        force_run=False,
        limits=[0, 1000000],
    ):
        super().__init__(
            sites=sites,
            year_min=year_min,
            year_max=year_max,
            months=months,
            tilt=5,
            air_density=1.23,
            rotor_diameter=171.2,
            rated_rotor_rpm=10.5,
            rated_wind_speed=10,
            v_cut_in=4,
            v_cut_out=25,
            n_turbine=n_turbine,
            turbine_size=7.0,
            hub_height=110,
            data_path=data_path,
            save_path=save_path,
            save=save,
            year_online=year_online,
            month_online=month_online,
            force_run=force_run,
            limits=limits,
        )


class OffshoreWindModel2000(OffshoreWindModel):
    def __init__(
        self,
        sites=["all"],
        year_min=2013,
        year_max=2019,
        months=list(range(1, 13)),
        data_path="",
        save_path="stored_model_runs/",
        save=True,
        n_turbine=None,
        year_online=None,
        month_online=None,
        force_run=False,
        limits=[0, 1000000],
    ):
        super().__init__(
            sites=sites,
            year_min=year_min,
            year_max=year_max,
            months=months,
            tilt=5,
            air_density=1.23,
            rotor_diameter=80,
            rated_rotor_rpm=19,
            rated_wind_speed=14.5,
            v_cut_in=3.5,
            v_cut_out=25,
            n_turbine=n_turbine,
            turbine_size=2,
            hub_height=80,
            data_path=data_path,
            save_path=save_path,
            save=save,
            year_online=year_online,
            month_online=month_online,
            force_run=force_run,
            limits=limits,
        )

        # based on Vestas v80 2MW: https://en.wind-turbine-models.com/turbines/19-vestas-v80-2.0


class OffshoreWindModel3000(OffshoreWindModel):
    def __init__(
        self,
        sites=["all"],
        year_min=2013,
        year_max=2019,
        months=list(range(1, 13)),
        data_path="",
        save_path="stored_model_runs/",
        save=True,
        n_turbine=None,
        year_online=None,
        month_online=None,
        force_run=False,
        limits=[0, 1000000],
    ):
        super().__init__(
            sites=sites,
            year_min=year_min,
            year_max=year_max,
            months=months,
            tilt=5,
            air_density=1.23,
            rotor_diameter=90,
            rated_rotor_rpm=18.4,
            rated_wind_speed=15,
            v_cut_in=4,
            v_cut_out=25,
            n_turbine=n_turbine,
            turbine_size=3,
            hub_height=80,
            data_path=data_path,
            save_path=save_path,
            save=save,
            year_online=year_online,
            month_online=month_online,
            force_run=force_run,
            limits=limits,
        )

        # based on Vestas V90 3MW: https://en.wind-turbine-models.com/turbines/603-vestas-v90-3.0


class OffshoreWindModel5000(OffshoreWindModel):
    def __init__(
        self,
        sites=["all"],
        year_min=2013,
        year_max=2019,
        months=list(range(1, 13)),
        data_path="",
        save_path="stored_model_runs/",
        save=True,
        n_turbine=None,
        year_online=None,
        month_online=None,
        force_run=False,
        limits=[0, 1000000],
    ):
        super().__init__(
            sites=sites,
            year_min=year_min,
            year_max=year_max,
            months=months,
            tilt=5,
            air_density=1.23,
            rotor_diameter=126,
            rated_rotor_rpm=12,
            rated_wind_speed=14.5,
            v_cut_in=3.5,
            v_cut_out=30,
            n_turbine=n_turbine,
            turbine_size=5,
            hub_height=105,
            data_path=data_path,
            save_path=save_path,
            save=save,
            year_online=year_online,
            month_online=month_online,
            force_run=force_run,
            limits=limits,
        )

        # Based on Repower 5M: https://www.thewindpower.net/turbine_en_14_repower_5m.php


class OffshoreWindModel6000(OffshoreWindModel):
    def __init__(
        self,
        sites=["all"],
        year_min=2013,
        year_max=2019,
        months=list(range(1, 13)),
        data_path="",
        save_path="stored_model_runs/",
        save=True,
        n_turbine=None,
        year_online=None,
        month_online=None,
        force_run=False,
        limits=[0, 1000000],
    ):
        super().__init__(
            sites=sites,
            year_min=year_min,
            year_max=year_max,
            months=months,
            tilt=5,
            air_density=1.23,
            rotor_diameter=154,
            rated_rotor_rpm=11,
            rated_wind_speed=13,
            v_cut_in=4,
            v_cut_out=25,
            n_turbine=n_turbine,
            turbine_size=6,
            hub_height=120,
            data_path=data_path,
            save_path=save_path,
            save=save,
            year_online=year_online,
            month_online=month_online,
            force_run=force_run,
            limits=limits,
        )
        # based on Siemens SWT-6.0-154: https://en.wind-turbine-models.com/turbines/657-siemens-swt-6.0-154
        # hub height is an estimation, as it's site specific


class OffshoreWindModel7000(OffshoreWindModel):
    def __init__(
        self,
        sites=["all"],
        year_min=2013,
        year_max=2019,
        months=list(range(1, 13)),
        data_path="",
        save_path="stored_model_runs/",
        save=True,
        n_turbine=None,
        year_online=None,
        month_online=None,
        force_run=False,
        limits=[0, 1000000],
    ):
        super().__init__(
            sites=sites,
            year_min=year_min,
            year_max=year_max,
            months=months,
            tilt=5,
            air_density=1.23,
            rotor_diameter=154,
            rated_rotor_rpm=11,
            rated_wind_speed=13,
            v_cut_in=3,
            v_cut_out=25,
            n_turbine=n_turbine,
            turbine_size=7,
            hub_height=120,
            data_path=data_path,
            save_path=save_path,
            save=save,
            year_online=year_online,
            month_online=month_online,
            force_run=force_run,
            limits=limits,
        )
        # based on Siemens SWT-7.0-154: https://en.wind-turbine-models.com/turbines/1102-siemens-swt-7.0-154
        # hub height is an estimation, as it's site specific


class OffshoreWindModel8000(OffshoreWindModel):
    def __init__(
        self,
        sites=["all"],
        year_min=2013,
        year_max=2019,
        months=list(range(1, 13)),
        data_path="",
        save_path="stored_model_runs/",
        save=True,
        n_turbine=None,
        year_online=None,
        month_online=None,
        force_run=False,
        limits=[0, 1000000],
    ):
        super().__init__(
            sites=sites,
            year_min=year_min,
            year_max=year_max,
            months=months,
            tilt=5,
            air_density=1.23,
            rotor_diameter=164,
            rated_rotor_rpm=12,
            rated_wind_speed=13,
            v_cut_in=4,
            v_cut_out=25,
            n_turbine=n_turbine,
            turbine_size=8,
            hub_height=140,
            data_path=data_path,
            save_path=save_path,
            save=save,
            year_online=year_online,
            month_online=month_online,
            force_run=force_run,
            limits=limits,
        )
        # based on Vestas V164-8MW: https://en.wind-turbine-models.com/turbines/318-vestas-v164-8.0


class OffshoreWindModel10000(OffshoreWindModel):
    def __init__(
        self,
        sites=["all"],
        year_min=2013,
        year_max=2019,
        months=list(range(1, 13)),
        data_path="",
        save_path="stored_model_runs/",
        save=True,
        n_turbine=None,
        year_online=None,
        month_online=None,
        force_run=False,
        limits=[0, 1000000],
    ):
        super().__init__(
            sites=sites,
            year_min=year_min,
            year_max=year_max,
            months=months,
            tilt=5,
            air_density=1.23,
            rotor_diameter=190,
            rated_rotor_rpm=11,
            rated_wind_speed=11.5,
            v_cut_in=4,
            v_cut_out=30,
            n_turbine=n_turbine,
            turbine_size=10,
            hub_height=135,
            data_path=data_path,
            save_path=save_path,
            save=save,
            year_online=year_online,
            month_online=month_online,
            force_run=force_run,
            limits=limits,
        )


class OffshoreWindModel12000(OffshoreWindModel):
    def __init__(
        self,
        sites=["all"],
        year_min=2013,
        year_max=2019,
        months=list(range(1, 13)),
        data_path="",
        save_path="stored_model_runs/",
        save=True,
        n_turbine=None,
        year_online=None,
        month_online=None,
        force_run=False,
        limits=[0, 1000000],
    ):
        super().__init__(
            sites=sites,
            year_min=year_min,
            year_max=year_max,
            months=months,
            tilt=5,
            air_density=1.23,
            rotor_diameter=220,
            rated_rotor_rpm=11,
            rated_wind_speed=11,
            v_cut_in=4,
            v_cut_out=30,
            n_turbine=n_turbine,
            turbine_size=12,
            hub_height=150,
            data_path=data_path,
            save_path=save_path,
            save=save,
            year_online=year_online,
            month_online=month_online,
            force_run=force_run,
            limits=limits,
        )


class OffshoreWindModel15000(OffshoreWindModel):
    def __init__(
        self,
        sites=["all"],
        year_min=2013,
        year_max=2019,
        months=list(range(1, 13)),
        data_path="",
        save_path="stored_model_runs/",
        save=True,
        n_turbine=None,
        year_online=None,
        month_online=None,
        force_run=False,
        limits=[0, 1000000],
    ):
        super().__init__(
            sites=sites,
            year_min=year_min,
            year_max=year_max,
            months=months,
            tilt=5,
            air_density=1.23,
            rotor_diameter=246,
            rated_rotor_rpm=11,
            rated_wind_speed=10.25,
            v_cut_in=4,
            v_cut_out=30,
            n_turbine=n_turbine,
            turbine_size=15,
            hub_height=150,
            data_path=data_path,
            save_path=save_path,
            save=save,
            year_online=year_online,
            month_online=month_online,
            force_run=force_run,
            limits=limits,
        )


class OffshoreWindModel17000(OffshoreWindModel):
    def __init__(
        self,
        sites=["all"],
        year_min=2013,
        year_max=2019,
        months=list(range(1, 13)),
        data_path="",
        save_path="stored_model_runs/",
        save=True,
        n_turbine=None,
        year_online=None,
        month_online=None,
        force_run=False,
        limits=[0, 1000000],
    ):
        super().__init__(
            sites=sites,
            year_min=year_min,
            year_max=year_max,
            months=months,
            tilt=5,
            air_density=1.23,
            rotor_diameter=262,
            rated_rotor_rpm=11,
            rated_wind_speed=9.75,
            v_cut_in=4,
            v_cut_out=30,
            n_turbine=n_turbine,
            turbine_size=17,
            hub_height=180,
            data_path=data_path,
            save_path=save_path,
            save=save,
            year_online=year_online,
            month_online=month_online,
            force_run=force_run,
            limits=limits,
        )


class OffshoreWindModel20000(OffshoreWindModel):
    def __init__(
        self,
        sites=["all"],
        year_min=2013,
        year_max=2019,
        months=list(range(1, 13)),
        data_path="",
        save_path="stored_model_runs/",
        save=True,
        n_turbine=None,
        year_online=None,
        month_online=None,
        force_run=False,
        limits=[0, 1000000],
    ):
        super().__init__(
            sites=sites,
            year_min=year_min,
            year_max=year_max,
            months=months,
            tilt=5,
            air_density=1.23,
            rotor_diameter=284,
            rated_rotor_rpm=11,
            rated_wind_speed=9.55,
            v_cut_in=3,
            v_cut_out=30,
            n_turbine=n_turbine,
            turbine_size=20,
            hub_height=180,
            data_path=data_path,
            save_path=save_path,
            save=save,
            year_online=year_online,
            month_online=month_online,
            force_run=force_run,
            limits=limits,
        )


class TidalStreamTurbine_VR_1_0(TidalStreamTurbineModel):
    def __init__(
        self,
        sites=["all"],
        year_min=2013,
        year_max=2019,
        months=list(range(1, 13)),
        data_path="",
        save_path="stored_model_runs/",
        save=True,
    ):
        super().__init__(
            sites=sites,
            year_min=year_min,
            year_max=year_max,
            months=months,
            water_density=1027.0,
            rotor_diameter=20,
            rated_water_speed=1.0,
            v_cut_in=0.3,
            Cp=0.37,
            v_cut_out=30,
            n_turbine=None,
            turbine_size=0.060,
            data_path=data_path,
            save_path=save_path,
            save=save,
        )


class TidalStreamTurbine_VR_1_5(TidalStreamTurbineModel):
    def __init__(
        self,
        sites=["all"],
        year_min=2013,
        year_max=2019,
        months=list(range(1, 13)),
        data_path="",
        save_path="stored_model_runs/",
        save=True,
    ):
        super().__init__(
            sites=sites,
            year_min=year_min,
            year_max=year_max,
            months=months,
            water_density=1027.0,
            rotor_diameter=20,
            rated_water_speed=1.5,
            v_cut_in=0.45,
            Cp=0.37,
            v_cut_out=30,
            n_turbine=None,
            turbine_size=0.201,
            data_path=data_path,
            save_path=save_path,
            save=save,
        )


class TidalStreamTurbine_VR_2_0(TidalStreamTurbineModel):
    def __init__(
        self,
        sites=["all"],
        year_min=2013,
        year_max=2019,
        months=list(range(1, 13)),
        data_path="",
        save_path="stored_model_runs/",
        save=True,
    ):
        super().__init__(
            sites=sites,
            year_min=year_min,
            year_max=year_max,
            months=months,
            water_density=1027.0,
            rotor_diameter=20,
            rated_water_speed=2.0,
            v_cut_in=0.60,
            Cp=0.37,
            v_cut_out=30,
            n_turbine=None,
            turbine_size=0.478,
            data_path=data_path,
            save_path=save_path,
            save=save,
        )


class TidalStreamTurbine_VR_2_5(TidalStreamTurbineModel):
    def __init__(
        self,
        sites=["all"],
        year_min=2013,
        year_max=2019,
        months=list(range(1, 13)),
        data_path="",
        save_path="stored_model_runs/",
        save=True,
    ):
        super().__init__(
            sites=sites,
            year_min=year_min,
            year_max=year_max,
            months=months,
            water_density=1027.0,
            rotor_diameter=20,
            rated_water_speed=2.5,
            v_cut_in=0.75,
            Cp=0.37,
            v_cut_out=30,
            n_turbine=None,
            turbine_size=0.933,
            data_path=data_path,
            save_path=save_path,
            save=save,
        )


class TidalStreamTurbine_VR_3_0(TidalStreamTurbineModel):
    def __init__(
        self,
        sites=["all"],
        year_min=2013,
        year_max=2019,
        months=list(range(1, 13)),
        data_path="",
        save_path="stored_model_runs/",
        save=True,
    ):
        super().__init__(
            sites=sites,
            year_min=year_min,
            year_max=year_max,
            months=months,
            water_density=1027.0,
            rotor_diameter=20,
            rated_water_speed=3.0,
            v_cut_in=0.9,
            Cp=0.37,
            v_cut_out=30,
            n_turbine=None,
            turbine_size=1.612,
            data_path=data_path,
            save_path=save_path,
            save=save,
        )


class TidalStreamTurbine_VR_3_5(TidalStreamTurbineModel):
    def __init__(
        self,
        sites=["all"],
        year_min=2013,
        year_max=2019,
        months=list(range(1, 13)),
        data_path="",
        save_path="stored_model_runs/",
        save=True,
    ):
        super().__init__(
            sites=sites,
            year_min=year_min,
            year_max=year_max,
            months=months,
            water_density=1027.0,
            rotor_diameter=20,
            rated_water_speed=3.5,
            v_cut_in=1.05,
            Cp=0.37,
            v_cut_out=30,
            n_turbine=None,
            turbine_size=2.559,
            data_path=data_path,
            save_path=save_path,
            save=save,
        )


class generatordictionaries:
    """This class exists to hold generation dictionaries, which connect
    the turbine size to the correct generation model."""

    def __init__(self) -> None:
        self.offshore = {
            2: OffshoreWindModel2000,
            3: OffshoreWindModel3000,
            5: OffshoreWindModel5000,
            6: OffshoreWindModel6000,
            7: OffshoreWindModel7000,
            8: OffshoreWindModel8000,
            10: OffshoreWindModel10000,
            12: OffshoreWindModel12000,
            15: OffshoreWindModel15000,
            17: OffshoreWindModel17000,
            20: OffshoreWindModel20000,
        }
        self.onshore = {
            0.5: OnshoreWindModel500,
            1: OnshoreWindModel1000,
            1.5: OnshoreWindModel1500,
            2: OnshoreWindModel2000,
            # 2.3: OnshoreWindModel2300,
            2.5: OnshoreWindModel2500,
            3: OnshoreWindModel3000,
            4: OnshoreWindModel4000,
            5: OnshoreWindModel5000,
            6: OnshoreWindModel6000,
            6.6: OnshoreWindModel6600,
            7: OnshoreWindModel7000,
        }<|MERGE_RESOLUTION|>--- conflicted
+++ resolved
@@ -1057,64 +1057,6 @@
 
         # Get the solar data
         for index, site in enumerate(self.sites):
-<<<<<<< HEAD
-            site_power = [0.0] * len(self.date_map) * 24
-            # need to keep each site sepeate at first due to smoothing fix
-            site_power = [0] * len(self.n_good_points)
-            with open(self.data_path + str(site) + ".csv", "rU") as csvfile:
-                reader = csv.reader(csvfile)
-                next(reader)
-                for row in reader:
-                    d = datetime.datetime.strptime(row[0], "%d/%m/%Y %H:%M")
-
-                    if d not in self.date_map:
-                        continue
-                    dn = self.date_map[d]  # day number (int)
-                    hr = int(row[1])  # hour (int) 0-23
-                    diy = d.timetuple().tm_yday  # day in year 1-365
-                    try:
-                        irradiation = float(row[2]) / 3.6  # kJ -> Wh
-                        irradiation = irradiation / 1.051  # merra2 overestimates
-                        # self.n_good_points[dn* 24 + hr] += 1
-                        # I believe this should be =1 not +=1 (Matt)
-                        self.n_good_points[dn * 24 + hr] = 1
-                    except:
-                        continue
-                    decl = 23.45 * np.sin(np.deg2rad(360 * (284 + diy) / 365))
-
-                    decl = np.deg2rad(decl)
-
-                    lat = site_lat[site]
-
-                    # get incident angle
-                    c_incident = (
-                        np.sin(decl) * np.sin(lat) * np.cos(self.tilt)
-                        - (
-                            np.sin(decl)
-                            * np.cos(lat)
-                            * np.sin(self.tilt)
-                            * np.cos(self.orient)
-                        )
-                        + (
-                            np.cos(decl)
-                            * np.cos(lat)
-                            * np.cos(self.tilt)
-                            * np.cos(hr_angle[hr])
-                        )
-                        + (
-                            np.cos(decl)
-                            * np.sin(lat)
-                            * np.sin(self.tilt)
-                            * np.cos(self.orient)
-                            * np.cos(hr_angle[hr])
-                        )
-                        + (
-                            np.cos(decl)
-                            * np.sin(self.tilt)
-                            * np.sin(self.orient)
-                            * np.sin(hr_angle[hr])
-                        )
-=======
             if self.firstdatadatetime == False:
                 with open(self.data_path + str(site) + ".csv", "r") as file:
                     loadeddata = file.readlines()
@@ -1122,7 +1064,6 @@
 
                     firstdatadatetime = datetime.datetime.strptime(
                         firstrow[0], "%d/%m/%Y %H:%M"
->>>>>>> f2862818
                     )
 
                     self.firstdatadatetime = firstdatadatetime
@@ -1132,83 +1073,6 @@
                     ).total_seconds() / 3600
                     self.loadindex = int(firstdatadatehours)
 
-<<<<<<< HEAD
-                    # extraterrestial radiation incident on the normal
-                    g_on = solar_constant * (
-                        1 + 0.033 * np.cos(np.deg2rad(360 * diy / 365))
-                    )
-
-                    irradiation0 = (
-                        (12 / np.pi)
-                        * g_on
-                        * (
-                            np.cos(lat) * np.cos(decl) * diff_hr_angle[hr]
-                            + (np.pi * 15 / 180) * np.sin(lat) * np.sin(decl)
-                        )
-                    )
-
-                    # print all the variables which went into irradiation0, on one line
-                    if irradiation0 < 0:
-                        continue
-
-                    clearness_index = irradiation / irradiation0
-                    if clearness_index > 1:
-                        irradiation = irradiation0
-
-                    if clearness_index <= 0.22:
-                        erbs_ratio = 1 - 0.09 * clearness_index
-                    elif clearness_index <= 0.8:
-                        erbs_ratio = (
-                            0.9511
-                            - 0.1604 * clearness_index
-                            + 4.388 * np.power(clearness_index, 2)
-                            - 16.638 * np.power(clearness_index, 3)
-                            + 12.336 * np.power(clearness_index, 4)
-                        )
-                    else:
-                        erbs_ratio = 0.165
-
-                    # got to herea
-                    D_beam = (
-                        irradiation - erbs_ratio * irradiation
-                    ) * geometric_factor  # Wh/m2
-                    D_dhi = irradiation * erbs_ratio * (1 + np.cos(self.tilt)) / 2
-                    D = D_beam + D_dhi
-
-                    site_power[dn * 24 + hr] += (
-                        D
-                        * plant_area[index]
-                        * self.efficiency
-                        * self.performance_ratio
-                        * 1e-6
-                    )
-
-            # somewhere here I need to do the smoothing fix on final output
-            for d in self.date_map:
-                if d < self.operationaldatetime[index]:
-                    continue
-                self.max_possible_output += self.plant_capacities[index] * 24
-                dn = self.date_map[d]
-                t = 0
-                if sum(site_power[dn * 24 : (dn + 1) * 24]) == 0:
-                    continue
-                while site_power[dn * 24 + t] == 0:
-                    t += 1
-                # sunrise
-                site_power[dn * 24 + t] = 0.1 * site_power[dn * 24 + t + 2]
-                site_power[dn * 24 + t + 1] = 0.33 * site_power[dn * 24 + t + 2]
-
-                t = 23
-                while site_power[dn * 24 + t] == 0:
-                    t -= 1
-                # sunset
-                site_power[dn * 24 + t] = 0.1 * site_power[dn * 24 + t - 2]
-                site_power[dn * 24 + t - 1] = (
-                    0.33 * site_power[dn * 24 + t - 2]
-                )  # CQ correction to typos
-            for t in range(len(site_power)):
-                self.power_out[t] += site_power[t]
-=======
             operationalindex = int(
                 (
                     self.operationaldatetime[index] - self.firstdatadatetime
@@ -1416,7 +1280,6 @@
 
             # for t in range(len(site_power)):
             #     self.power_out[t] += site_power[t]
->>>>>>> f2862818
         # the power values have been generated for each point. However, points with missing data are
         # still zero. The power scaled values, which are initalised at zero. Running self.scale_ouput sorts
         # this out. As we dont want to increase the capacity at this point, we just run scale_output with the
